//
// Created by qiayuan on 1/16/21.
//

#ifndef RM_GIMBAL_CONTROLLER_STANDARD_H
#define RM_GIMBAL_CONTROLLER_STANDARD_H

#include <control_toolbox/pid.h>
#include <controller_interface/multi_interface_controller.h>
#include <hardware_interface/joint_command_interface.h>
#include <rm_common/hardware_interface/robot_state_interface.h>
#include <realtime_tools/realtime_publisher.h>
#include <rm_msgs/GimbalCmd.h>
#include <rm_msgs/GimbalDesError.h>
#include <rm_gimbal_controllers/GimbalTimeCompensationConfig.h>
#include <dynamic_reconfigure/server.h>
#include <rm_msgs/TargetDetectionArray.h>
#include <rm_gimbal_controllers/GimbalConfig.h>
#include <rm_gimbal_controller/bullet_solver.h>
#include <visualization_msgs/Marker.h>

namespace rm_gimbal_controllers {
enum StandardState {
  PASSIVE,
  RATE,
  TRACK,
};

struct Config {
  double time_compensation;
};

class GimbalStandardController :
    public controller_interface::MultiInterfaceController<
        hardware_interface::EffortJointInterface, hardware_interface::RobotStateInterface> {
 public:
  GimbalStandardController() = default;
  bool init(hardware_interface::RobotHW *robot_hw,
            ros::NodeHandle &root_nh, ros::NodeHandle &controller_nh) override;
  void update(const ros::Time &time, const ros::Duration &period) override;
  void setDes(const ros::Time &time, double yaw, double pitch);
 private:
  void passive();
  void rate(const ros::Time &time, const ros::Duration &period);
  void track(const ros::Time &time);
  void moveJoint(const ros::Duration &period);
  void commandCB(const rm_msgs::GimbalCmdConstPtr &msg);
  void detectionCB(const rm_msgs::TargetDetectionArrayConstPtr &msg);
<<<<<<< HEAD
  void updateDetection();
  void reconfigCB(rm_gimbal_controllers::GimbalTimeCompensationConfig &config, uint32_t);
=======
  void updateTf();
  void reconfigCB(rm_gimbal_controllers::Gimbal_detectionConfig &config, uint32_t);
>>>>>>> 2e2d04ab

  control_toolbox::Pid pid_yaw_, pid_pitch_;
  hardware_interface::JointHandle joint_yaw_, joint_pitch_;
  hardware_interface::RobotStateHandle robot_state_handle_;
  geometry_msgs::TransformStamped map2gimbal_des_, map2pitch_;
  Bullet3DSolver *bullet_solver_{};

  bool state_changed_{};
  Vec2<double> angle_init_{};
  StandardState state_ = PASSIVE;
  ros::Subscriber cmd_subscriber_;
  ros::Subscriber cmd_sub_track_;
  std::shared_ptr<realtime_tools::RealtimePublisher<rm_msgs::GimbalDesError> > error_pub_;
  realtime_tools::RealtimeBuffer<rm_msgs::GimbalCmd> cmd_rt_buffer_;
  dynamic_reconfigure::Server<rm_gimbal_controllers::GimbalTimeCompensationConfig> *d_srv_{};
  realtime_tools::RealtimeBuffer<Config> config_rt_gimbal_buffer_;
  realtime_tools::RealtimeBuffer<rm_msgs::TargetDetectionArray> detection_rt_buffer_;
  robot_state_controller::TfRtBroadcaster tf_broadcaster_{};

  rm_msgs::GimbalCmd cmd_;
  double error_yaw_{}, error_pitch_{};
  double upper_yaw_{}, lower_yaw_{}, upper_pitch_{}, lower_pitch_{};
  double publish_rate_{};
  ros::Time last_publish_time_;
  ros::Time last_detection_time_;
  bool dynamic_reconfig_initialized_ = false;
  Config config_{};

};
}

#endif  // RM_GIMBAL_CONTROLLER_STANDARD_H<|MERGE_RESOLUTION|>--- conflicted
+++ resolved
@@ -46,13 +46,8 @@
   void moveJoint(const ros::Duration &period);
   void commandCB(const rm_msgs::GimbalCmdConstPtr &msg);
   void detectionCB(const rm_msgs::TargetDetectionArrayConstPtr &msg);
-<<<<<<< HEAD
-  void updateDetection();
+  void updateTf();
   void reconfigCB(rm_gimbal_controllers::GimbalTimeCompensationConfig &config, uint32_t);
-=======
-  void updateTf();
-  void reconfigCB(rm_gimbal_controllers::Gimbal_detectionConfig &config, uint32_t);
->>>>>>> 2e2d04ab
 
   control_toolbox::Pid pid_yaw_, pid_pitch_;
   hardware_interface::JointHandle joint_yaw_, joint_pitch_;
