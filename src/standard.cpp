//
// Created by qiayuan on 1/16/21.
//
#include "rm_gimbal_controller/standard.h"

#include <string>
#include <angles/angles.h>
#include <rm_common/ros_utilities.h>
#include <rm_common/ori_tool.h>
#include <pluginlib/class_list_macros.hpp>
#include <tf2/transform_datatypes.h>
#include <tf2_geometry_msgs/tf2_geometry_msgs.h>

namespace rm_gimbal_controllers {
bool Controller::init(hardware_interface::RobotHW *robot_hw,
                      ros::NodeHandle &root_nh,
                      ros::NodeHandle &controller_nh) {
  ros::NodeHandle nh_bullet_solver = ros::NodeHandle(controller_nh, "bullet_solver");
  ros::NodeHandle nh_yaw = ros::NodeHandle(controller_nh, "yaw");
  ros::NodeHandle nh_pitch = ros::NodeHandle(controller_nh, "pitch");
  nh_kalman_ = ros::NodeHandle(controller_nh, "kalman");

  auto *effort_jnt_interface = robot_hw->get<hardware_interface::EffortJointInterface>();
  joint_yaw_ =
      effort_jnt_interface->getHandle(getParam(nh_yaw, "joint_name", std::string("joint_yaw")));
  joint_pitch_ =
      effort_jnt_interface->getHandle(getParam(nh_pitch, "joint_name", std::string("joint_pitch")));

  upper_yaw_ = getParam(nh_yaw, "upper", 1e9);
  lower_yaw_ = getParam(nh_yaw, "lower", -1e9);
  upper_pitch_ = getParam(nh_pitch, "upper", 1e9);
  lower_pitch_ = getParam(nh_pitch, "lower", -1e9);

  robot_state_handle_ = robot_hw->get<hardware_interface::RobotStateInterface>()->getHandle("robot_state");

  if (!pid_yaw_.init(ros::NodeHandle(nh_yaw, "pid")) ||
      !pid_pitch_.init(ros::NodeHandle(nh_pitch, "pid")))
    return false;

  map2gimbal_des_.header.frame_id = "map";
  map2gimbal_des_.child_frame_id = "gimbal_des";
  map2gimbal_des_.transform.rotation.w = 1.;
  controller_nh.param("publish_rate_error", publish_rate_, 100.0);

  cmd_gimbal_sub_ = root_nh.subscribe<rm_msgs::GimbalCmd>("cmd_gimbal", 1, &Controller::commandCB, this);
  data_detection_sub_ =
      root_nh.subscribe<rm_msgs::TargetDetectionArray>("detection", 1, &Controller::detectionCB, this);
  camera_sub_ = root_nh.subscribe<sensor_msgs::CameraInfo>("galaxy_camera/camera_info", 1, &Controller::cameraCB, this);
  error_pub_.reset(new realtime_tools::RealtimePublisher<rm_msgs::GimbalDesError>(root_nh, "error_des", 100));
  track_pub_.reset(new realtime_tools::RealtimePublisher<rm_msgs::TrackDataArray>(root_nh, "track", 100));
  tf_broadcaster_.init(root_nh);

  // init config
  config_ = {.time_compensation = getParam(controller_nh, "time_compensation", 0.)};
  config_rt_buffer_.initRT(config_);

  d_srv_ =
      new dynamic_reconfigure::Server<rm_gimbal_controllers::GimbalConfig>(controller_nh);
  dynamic_reconfigure::Server<rm_gimbal_controllers::GimbalConfig>::CallbackType
      cb = [this](auto &&PH1, auto &&PH2) { reconfigCB(PH1, PH2); };
  d_srv_->setCallback(cb);

  bullet_solver_ = new bullet_solver::Approx3DSolver(nh_bullet_solver);
  lp_filter_yaw_ = new LowPassFilter(nh_yaw);
  lp_filter_pitch_ = new LowPassFilter(nh_pitch);

  return true;
}

void Controller::update(const ros::Time &time, const ros::Duration &period) {
  cmd_ = *cmd_rt_buffer_.readFromRT();
  updateTf();

  if (state_ != cmd_.mode) {
    state_ = StandardState(cmd_.mode);
    state_changed_ = true;
  }

  if (state_ == PASSIVE)
    passive();
  else {
    if (state_ == RATE)
      rate(time, period);
    else if (state_ == TRACK)
      track(time);
    moveJoint(time, period);
  }
}

void Controller::passive() {
  if (state_changed_) { //on enter
    state_changed_ = false;
    ROS_INFO("[Gimbal] Enter PASSIVE");
  }

  joint_yaw_.setCommand(0);
  joint_pitch_.setCommand(0);
  pid_yaw_.reset();
}

void Controller::rate(const ros::Time &time, const ros::Duration &period) {
  if (state_changed_) { //on enter
    state_changed_ = false;
    ROS_INFO("[Gimbal] Enter RATE");
    map2gimbal_des_.transform = map2pitch_.transform;
    map2gimbal_des_.header.stamp = time;
    robot_state_handle_.setTransform(map2gimbal_des_, "rm_gimbal_controller");
  } else {
    double roll{}, pitch{}, yaw{};
    quatToRPY(map2gimbal_des_.transform.rotation, roll, pitch, yaw);
    setDes(time,
           yaw + period.toSec() * cmd_rt_buffer_.readFromRT()->rate_yaw,
           pitch + period.toSec() * cmd_rt_buffer_.readFromRT()->rate_pitch);
  }
}

void Controller::track(const ros::Time &time) {
  if (state_changed_) { //on enter
    state_changed_ = false;
    error_yaw_ = 999;
    error_pitch_ = 999;
    ROS_INFO("[Gimbal] Enter TRACK");
  }
  bool solve_success = false;
  double roll, pitch, yaw;
  double error;
  try {
    quatToRPY(map2pitch_.transform.rotation, roll, pitch, yaw);
    angle_init_[0] = yaw;
    angle_init_[1] = -pitch;
    geometry_msgs::TransformStamped map2detection =
        robot_state_handle_.lookupTransform("map",
                                            "detection" + std::to_string(cmd_rt_buffer_.readFromRT()->target_id),
                                            ros::Time(0));
    solve_success = bullet_solver_->solve(
        angle_init_,
        map2detection.transform.translation.x - map2pitch_.transform.translation.x,
        map2detection.transform.translation.y - map2pitch_.transform.translation.y,
        map2detection.transform.translation.z - map2pitch_.transform.translation.z,
<<<<<<< HEAD
        target_vel_[cmd_rt_buffer_.readFromRT()->target_id].linear.x,
        target_vel_[cmd_rt_buffer_.readFromRT()->target_id].linear.y,
        0,
        cmd_.bullet_speed);
=======
        0, 0, 0, cmd_.bullet_speed);
    error = bullet_solver_->isHit(angle_init_,
                                  map2detection.transform.translation.x - map2pitch_.transform.translation.x,
                                  map2detection.transform.translation.y - map2pitch_.transform.translation.y,
                                  map2detection.transform.translation.z - map2pitch_.transform.translation.z,
                                  0, 0, 0, cmd_.bullet_speed);
>>>>>>> c3d99f13
  }
  catch (tf2::TransformException &ex) { ROS_WARN("%s", ex.what()); }

  if (publish_rate_ > 0.0 && last_publish_time_ + ros::Duration(1.0 / publish_rate_) < time) {
    if (error_pub_->trylock()) {
      error_pub_->msg_.stamp = time;
      error_pub_->msg_.error = solve_success ? error : 999;
      error_pub_->unlockAndPublish();
    }
    last_publish_time_ = time;
  }
  if (solve_success)
    setDes(time, bullet_solver_->getResult(time, map2pitch_)[0], bullet_solver_->getResult(time, map2pitch_)[1]);
  else
    setDes(time, yaw, pitch);
}

void Controller::setDes(const ros::Time &time, double yaw, double pitch) {
  if (pitch <= upper_pitch_ && pitch >= lower_pitch_ && yaw <= upper_yaw_ && yaw >= lower_yaw_)
    map2gimbal_des_.transform.rotation = tf::createQuaternionMsgFromRollPitchYaw(0, pitch, yaw);
  map2gimbal_des_.header.stamp = time;
  robot_state_handle_.setTransform(map2gimbal_des_, "rm_gimbal_controller");
}

void Controller::moveJoint(const ros::Time &time, const ros::Duration &period) {
  geometry_msgs::TransformStamped base2des;
  try {
    base2des = robot_state_handle_.lookupTransform("base_link", "gimbal_des", ros::Time(0));
  }
  catch (tf2::TransformException &ex) {
    ROS_WARN("%s", ex.what());
    return;
  }
  double roll_des, pitch_des, yaw_des;  // desired position
  quatToRPY(base2des.transform.rotation, roll_des, pitch_des, yaw_des);
  error_yaw_ = angles::shortest_angular_distance(joint_yaw_.getPosition(), yaw_des);
  error_pitch_ = angles::shortest_angular_distance(joint_pitch_.getPosition(), pitch_des);
  lp_filter_yaw_->input(error_yaw_, time);
  lp_filter_pitch_->input(error_pitch_, time);
  pid_yaw_.computeCommand(lp_filter_yaw_->output(), period);
  pid_pitch_.computeCommand(lp_filter_pitch_->output(), period);
  joint_yaw_.setCommand(pid_yaw_.getCurrentCmd());
  joint_pitch_.setCommand(pid_pitch_.getCurrentCmd());
}

void Controller::updateTf() {
  try {
    map2pitch_ = robot_state_handle_.lookupTransform("map", "pitch", ros::Time(0));
  }
  catch (tf2::TransformException &ex) { ROS_WARN("%s", ex.what()); }

  for (const auto &detection:detection_rt_buffer_.readFromRT()->detections) {
    if (kalman_filters_track_.find(detection.id) == kalman_filters_track_.end())
      kalman_filters_track_.insert(std::make_pair(detection.id,
                                                  new kalman_filter::KalmanFilterTrack(nh_kalman_, detection.id)));
    ros::Time detection_time = detection_rt_buffer_.readFromRT()->header.stamp;
    if (last_detection_time_.find(detection.id)->second != detection_time) {
      last_detection_time_[detection.id] = detection_time;
      config_ = *config_rt_buffer_.readFromRT();
      geometry_msgs::TransformStamped map2camera, map2detection;
      tf2::Transform camera2detection_tf, map2camera_tf, map2detection_tf;
      try {
        tf2::fromMsg(detection.pose, camera2detection_tf);
        map2camera = robot_state_handle_.lookupTransform("map",
                                                         "camera_link",
                                                         detection_time - ros::Duration(config_.time_compensation));
        tf2::fromMsg(map2camera.transform, map2camera_tf);
        map2detection_tf = map2camera_tf * camera2detection_tf;
        map2detection.transform.translation.x = map2detection_tf.getOrigin().x();
        map2detection.transform.translation.y = map2detection_tf.getOrigin().y();
        map2detection.transform.translation.z = map2detection_tf.getOrigin().z();
        map2detection.transform.rotation.x = map2detection_tf.getRotation().x();
        map2detection.transform.rotation.y = map2detection_tf.getRotation().y();
        map2detection.transform.rotation.z = map2detection_tf.getRotation().z();
        map2detection.transform.rotation.w = map2detection_tf.getRotation().w();
        map2detection.header.stamp = detection_time;
        map2detection.header.frame_id = "map";
        map2detection.child_frame_id = "detection" + std::to_string(detection.id);

        kalman_filters_track_.find(detection.id)->second->input(map2detection);
      }
      catch (tf2::TransformException &ex) { ROS_WARN("%s", ex.what()); }
    } else
      updateTrackAndPub(detection.id);
    kalman_filters_track_.find(detection.id)->second->perdict();
    target_vel_[detection.id] = kalman_filters_track_.find(detection.id)->second->getTwist();
  }
}

void Controller::updateTrackAndPub(int id) {
  geometry_msgs::TransformStamped camera2detection, map2detection;
  map2detection = kalman_filters_track_.find(id)->second->getTransform();
  tf_broadcaster_.sendTransform(map2detection);

  try {
    camera2detection = robot_state_handle_.lookupTransform("camera_link",
                                                           "detection" + std::to_string(id),
                                                           ros::Time(0));
  }
  catch (tf2::TransformException &ex) { ROS_WARN("%s", ex.what()); }

<<<<<<< HEAD
  ros::Time camera_time = camera_rt_buffer_.readFromRT()->header.stamp;
  if (last_camera_time_ != camera_time) {
    last_camera_time_ = camera_time;

    rm_msgs::TrackData track_data;
    track_data.id = id;
    track_data.map2detection.position.x = map2detection.transform.translation.x;
    track_data.map2detection.position.y = map2detection.transform.translation.y;
    track_data.map2detection.position.z = map2detection.transform.translation.z;
    track_data.map2detection.orientation = map2detection.transform.rotation;
    track_data.camera2detection.position.x = camera2detection.transform.translation.x;
    track_data.camera2detection.position.y = camera2detection.transform.translation.y;
    track_data.camera2detection.position.z = camera2detection.transform.translation.z;
    track_data.camera2detection.orientation = camera2detection.transform.rotation;

    track_pub_->msg_.tracks.clear();
    if (track_pub_->trylock()) {
      track_pub_->msg_.header.stamp = camera_time;
      track_pub_->msg_.tracks.push_back(track_data);
      track_pub_->unlockAndPublish();
=======
  if (track_pub_->trylock()) {
    for (const auto &detection:detection_rt_buffer_.readFromRT()->detections) {
      track_data.id = detection.id;
      track_data.camera2detection = detection.pose;
      track_pub_->msg_.tracks.emplace_back(track_data);
>>>>>>> c3d99f13
    }
  }
}

void Controller::commandCB(const rm_msgs::GimbalCmdConstPtr &msg) {
  cmd_rt_buffer_.writeFromNonRT(*msg);
}

void Controller::detectionCB(const rm_msgs::TargetDetectionArrayConstPtr &msg) {
  detection_rt_buffer_.writeFromNonRT(*msg);
}

void Controller::cameraCB(const sensor_msgs::CameraInfoConstPtr &msg) {
  camera_rt_buffer_.writeFromNonRT(*msg);
}

void Controller::reconfigCB(rm_gimbal_controllers::GimbalConfig &config, uint32_t) {
  ROS_INFO("[Gimbal] Dynamic params change");
  if (!dynamic_reconfig_initialized_) {
    Config init_config = *config_rt_buffer_.readFromNonRT(); // config init use yaml
    config.time_compensation = init_config.time_compensation;
    dynamic_reconfig_initialized_ = true;
  }
  Config config_non_rt{.time_compensation = config.time_compensation};
  config_rt_buffer_.writeFromNonRT(config_non_rt);
};

} // namespace rm_gimbal_controllers

PLUGINLIB_EXPORT_CLASS(rm_gimbal_controllers::Controller, controller_interface::ControllerBase)<|MERGE_RESOLUTION|>--- conflicted
+++ resolved
@@ -137,19 +137,12 @@
         map2detection.transform.translation.x - map2pitch_.transform.translation.x,
         map2detection.transform.translation.y - map2pitch_.transform.translation.y,
         map2detection.transform.translation.z - map2pitch_.transform.translation.z,
-<<<<<<< HEAD
-        target_vel_[cmd_rt_buffer_.readFromRT()->target_id].linear.x,
-        target_vel_[cmd_rt_buffer_.readFromRT()->target_id].linear.y,
-        0,
-        cmd_.bullet_speed);
-=======
         0, 0, 0, cmd_.bullet_speed);
     error = bullet_solver_->isHit(angle_init_,
                                   map2detection.transform.translation.x - map2pitch_.transform.translation.x,
                                   map2detection.transform.translation.y - map2pitch_.transform.translation.y,
                                   map2detection.transform.translation.z - map2pitch_.transform.translation.z,
                                   0, 0, 0, cmd_.bullet_speed);
->>>>>>> c3d99f13
   }
   catch (tf2::TransformException &ex) { ROS_WARN("%s", ex.what()); }
 
@@ -251,7 +244,6 @@
   }
   catch (tf2::TransformException &ex) { ROS_WARN("%s", ex.what()); }
 
-<<<<<<< HEAD
   ros::Time camera_time = camera_rt_buffer_.readFromRT()->header.stamp;
   if (last_camera_time_ != camera_time) {
     last_camera_time_ = camera_time;
@@ -272,13 +264,6 @@
       track_pub_->msg_.header.stamp = camera_time;
       track_pub_->msg_.tracks.push_back(track_data);
       track_pub_->unlockAndPublish();
-=======
-  if (track_pub_->trylock()) {
-    for (const auto &detection:detection_rt_buffer_.readFromRT()->detections) {
-      track_data.id = detection.id;
-      track_data.camera2detection = detection.pose;
-      track_pub_->msg_.tracks.emplace_back(track_data);
->>>>>>> c3d99f13
     }
   }
 }
