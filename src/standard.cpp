--- conflicted
+++ resolved
@@ -268,27 +268,15 @@
         map2detection.header.frame_id = "map";
         map2detection.child_frame_id = "detection" + std::to_string(detection.first);
 
-<<<<<<< HEAD
         moving_average_filters_track_.find(detection.first)->second->input(map2detection);
         tf_broadcaster_.sendTransform(moving_average_filters_track_.find(detection.first)->second->getTransform());
         target_vel_[detection.first] = moving_average_filters_track_.find(detection.first)->second->getTwist();
-=======
-        kalman_filters_track_.find(detection.first)->second->input(map2detection);
-        tf_broadcaster_.sendTransform(kalman_filters_track_.find(detection.first)->second->getTransform());
-        target_vel_[detection.first] = kalman_filters_track_.find(detection.first)->second->getTwist();
         updateTrack(detection.first);
->>>>>>> c98395b5
       }
       catch (tf2::TransformException &ex) { ROS_WARN("%s", ex.what()); }
     }
     if (now_detection.empty())
       target_vel_.clear();
-<<<<<<< HEAD
-
-    updateTrackAndPub(detection.first);
-=======
-    kalman_filters_track_.find(detection.first)->second->perdict();
->>>>>>> c98395b5
   }
 
   ros::Time camera_time = camera_rt_buffer_.readFromRT()->header.stamp;
