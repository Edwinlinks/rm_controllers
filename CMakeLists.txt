--- conflicted
+++ resolved
@@ -80,11 +80,7 @@
 ## Declare cpp executables
 add_library(${PROJECT_NAME}
         src/chassis_base.cpp
-<<<<<<< HEAD
-        src/standard.cpp
-=======
         src/mecanum.cpp
->>>>>>> 869da633
         src/sentry.cpp
         src/balance.cpp
         )
