--- conflicted
+++ resolved
@@ -6,11 +6,7 @@
     type: imu_sensor_controller/ImuSensorController
     publish_rate: 100
   chassis_controller:
-<<<<<<< HEAD
-    type: rm_chassis_controllers/StandardController
-=======
     type: rm_chassis_controllers/ChassisStandardController
->>>>>>> 133d1517
     joint_lf_name: "front_left_wheel_joint"
     joint_rf_name: "front_right_wheel_joint"
     joint_lb_name: "back_left_wheel_joint"
@@ -27,7 +23,6 @@
     pid_follow: { p: 5, i: 0, d: 0.8, i_max: 0.0, i_min: 0.0, antiwindup: true, publish_state: true }
     pose_covariance_diagonal: [ 0.0001, 0.0001, 0.0001, 0.0001, 0.0001, 0.0001 ]
     twist_covariance_diagonal: [ 0.001, 0.001, 0.001, 0.001, 0.001, 0.001 ]
-    enable_odom_tf: true
   joint_state_controller:
     type: joint_state_controller/JointStateController
     publish_rate: 100