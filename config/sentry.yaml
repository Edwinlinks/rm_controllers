--- conflicted
+++ resolved
@@ -2,16 +2,11 @@
   robot_state_controller:
     type: robot_state_controller/RobotStateController
     publish_rate: 100
-<<<<<<< HEAD
-  chassis_standard_controller:
-    type: rm_chassis_controllers/SentryController
-=======
   imu_sensor_controller:
     type: imu_sensor_controller/ImuSensorController
     publish_rate: 100
   chassis_controller:
     type: rm_chassis_controllers/ChassisSentryController
->>>>>>> 133d1517
     joint_name: "drive_joint"
     publish_rate_: 100
     wheel_radius: 0.0250
