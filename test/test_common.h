--- conflicted
+++ resolved
@@ -13,24 +13,14 @@
 #include <nav_msgs/Odometry.h>
 #include <gazebo_msgs/LinkStates.h>
 
-<<<<<<< HEAD
-const double POSITION_TOLERANCE = 0.005; // 1 mm-s precision
-const double VELOCITY_TOLERANCE = 0.005; // 1 mm-s-1 precision
-const double JERK_LINEAR_VELOCITY_TOLERANCE = 0.10;
-const double ORIENTATION_TOLERANCE = 0.03; // 0.57 degree precision
-const double EPS = 0.02;
-=======
 const double POSITION_TOLERANCE = 0.05; // 1 mm-s precision
 const double VELOCITY_TOLERANCE = 0.05; // 1 mm-s-1 precision
->>>>>>> 5fca99e8
 
 class StandardChassisTest : public ::testing::Test {
  public:
   StandardChassisTest() :
       cmd_chassis_pub_(nh_.advertise<rm_msgs::ChassisCmd>("/cmd_chassis", 10)),
       cmd_vel_pub_(nh_.advertise<geometry_msgs::Twist>("/cmd_vel", 10)),
-      vel_cmd_pub_(nh_.advertise<geometry_msgs::Twist>("/vel_cmd", 10)),
-      chassis_cmd_pub_(nh_.advertise<rm_msgs::ChassisCmd>("/chassis_cmd", 10)),
       odom_sub_(nh_.subscribe("/odom", 10, &StandardChassisTest::odomCallback, this)),
       link_states_sub_(nh_.subscribe("/gazebo/link_states", 10, &StandardChassisTest::linkStatesCallback, this)),
       received_first_odom_(false) {};
@@ -63,30 +53,21 @@
     cmd_vel_pub_.publish(twist);
   }
 
-  void publishFromWrongTopic(const rm_msgs::ChassisCmd &chassis_cmd, const geometry_msgs::Twist &twist) {
-    chassis_cmd_pub_.publish(chassis_cmd);
-    vel_cmd_pub_.publish(twist);
-  }
-
   const geometry_msgs::Pose &getPose() { return base_link_pose_; }
   const geometry_msgs::Twist &getTwist() { return base_link_twist_; }
-
-  bool isControllerAlive() const { return (odom_sub_.getNumPublishers() > 0); }
-
-  nav_msgs::Odometry getLastOdom() { return last_odom_; }
 
  private:
   ros::NodeHandle nh_;
   ros::Publisher cmd_chassis_pub_;
   ros::Publisher cmd_vel_pub_;
-  ros::Publisher vel_cmd_pub_;
-  ros::Publisher chassis_cmd_pub_;
   ros::Subscriber odom_sub_;
   ros::Subscriber link_states_sub_;
   nav_msgs::Odometry last_odom_;
   geometry_msgs::Pose base_link_pose_;  //  from Gazebo
   geometry_msgs::Twist base_link_twist_; //  from Gazebo
   bool received_first_odom_;
+
+  bool isControllerAlive() const { return (odom_sub_.getNumPublishers() > 0); }
 
   void odomCallback(const nav_msgs::Odometry &odom) {
     last_odom_ = odom;
